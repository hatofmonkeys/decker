--- conflicted
+++ resolved
@@ -131,20 +131,12 @@
 
       attributes["instance_index"]      ||= attributes.delete("index")
 
-<<<<<<< HEAD
       attributes["application_id"]      ||= attributes.delete("droplet")
       attributes["application_version"] ||= attributes.delete("version")
       attributes["application_name"]    ||= attributes.delete("name")
       attributes["application_uris"]    ||= attributes.delete("uris")
       attributes["application_users"]   ||= attributes.delete("users")
-=======
-      attributes["application_id"]      = attributes.delete("droplet")
-      attributes["application_version"] = attributes.delete("version")
-      attributes["application_name"]    = attributes.delete("name")
-      attributes["application_uris"]    = attributes.delete("uris")
-      attributes["application_users"]   = attributes.delete("users")
-      attributes["application_prod"]    = attributes.delete("prod")
->>>>>>> 8c1cea12
+      attributes["application_prod"]    ||= attributes.delete("prod")
 
       attributes["droplet_sha1"]        ||= attributes.delete("sha1")
       attributes["droplet_uri"]         ||= attributes.delete("executableUri")
