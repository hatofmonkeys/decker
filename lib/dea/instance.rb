# coding: UTF-8

require "membrane"
require "steno"
require "steno/core_ext"
require "vcap/common"
require "yaml"

require "dea/env"
require "dea/event_emitter"
require "dea/health_check/port_open"
require "dea/health_check/state_file_ready"
require "dea/promise"
require "dea/task"

module Dea
  class Instance < Task
    include EventEmitter

    STAT_COLLECTION_INTERVAL_SECS = 1

    BIND_MOUNT_MODE_MAP = {
      "ro" =>  ::Warden::Protocol::CreateRequest::BindMount::Mode::RO,
      "rw" =>  ::Warden::Protocol::CreateRequest::BindMount::Mode::RW,
    }

    class State
      BORN     = "BORN"
      STARTING = "STARTING"
      RUNNING  = "RUNNING"
      STOPPING = "STOPPING"
      STOPPED  = "STOPPED"
      CRASHED  = "CRASHED"
      DELETED  = "DELETED"
      RESUMING = "RESUMING"

      def self.from_external(state)
        case state.upcase
        when "BORN"
          BORN
        when "STARTING"
          STARTING
        when "RUNNING"
          RUNNING
        when "STOPPING"
          STOPPING
        when "STOPPED"
          STOPPED
        when "CRASHED"
          CRASHED
        when "DELETED"
          DELETED
        when "RESUMING"
          RESUMING
        else
          raise "Unknown state: #{state}"
        end
      end

      def self.to_external(state)
        case state
        when Dea::Instance::State::BORN
          "BORN"
        when Dea::Instance::State::STARTING
          "STARTING"
        when Dea::Instance::State::RUNNING
          "RUNNING"
        when Dea::Instance::State::STOPPING
          "STOPPING"
        when Dea::Instance::State::STOPPED
          "STOPPED"
        when Dea::Instance::State::CRASHED
          "CRASHED"
        when Dea::Instance::State::DELETED
          "DELETED"
        when Dea::Instance::State::RESUMING
          "RESUMING"
        else
          raise "Unknown state: #{state}"
        end
      end
    end

    class Transition < Struct.new(:from, :to)
      def initialize(*args)
        super(*args.map(&:to_s).map(&:downcase))
      end
    end

    class RuntimeNotFoundError < BaseError
      attr_reader :data

      def initialize(runtime)
        @data = { :runtime_name => runtime }
      end

      def message
        "Runtime not found: #{data[:runtime_name].inspect}"
      end
    end

    class TransitionError < BaseError
      attr_reader :from
      attr_reader :to

      def initialize(from, to = nil)
        @from = from
        @to = to
      end

      def message
        parts = []
        parts << "Cannot transition from %s" % [from.inspect]

        if to
          parts << "to %s" % [to.inspect]
        end

        parts.join(" ")
      end
    end

    def self.translate_attributes(attributes)
      attributes = attributes.dup

      attributes["instance_index"]      ||= attributes.delete("index")

      attributes["application_id"]      ||= attributes.delete("droplet").to_s
      attributes["application_version"] ||= attributes.delete("version")
      attributes["application_name"]    ||= attributes.delete("name")
      attributes["application_uris"]    ||= attributes.delete("uris")
      attributes["application_prod"]    ||= attributes.delete("prod")

      attributes["droplet_sha1"]        ||= attributes.delete("sha1")
      attributes["droplet_uri"]         ||= attributes.delete("executableUri")

      attributes["runtime_name"]        ||= attributes.delete("runtime")
      attributes["runtime_info"]        ||= attributes.delete("runtime_info")
      attributes["framework_name"]      ||= attributes.delete("framework")

      # Translate environment to dictionary (it is passed as Array with VAR=VAL)
      env = attributes.delete("env") || []
      attributes["environment"] ||= Hash[env.map do |e|
        pair = e.split("=", 2)
        pair[0] = pair[0].to_s
        pair[1] = pair[1].to_s
        pair
      end]

      attributes
    end

    def self.limits_schema
      Membrane::SchemaParser.parse do
        {
          "mem"  => Fixnum,
          "disk" => Fixnum,
          "fds"  => Fixnum,
        }
      end
    end

    def self.service_schema
      Membrane::SchemaParser.parse do
        {
          "name"        => String,
          "label"       => String,
          "vendor"      => String,
          "version"     => String,
          "plan"        => String,
          "credentials" => any,

          # Deprecated fields
          optional("type")        => String,
          optional("tags")        => [String],
          optional("plan_option") => enum(String, nil),
        }
      end
    end

    def self.schema
      limits_schema = self.limits_schema
      service_schema = self.service_schema

      Membrane::SchemaParser.parse do
        {
          # Static attributes (coming from cloud controller):
          "cc_partition"        => String,

          "instance_id"         => String,
          "instance_index"      => Integer,

          "application_id"      => String,
          "application_version" => String,
          "application_name"    => String,
          "application_uris"    => [String],
          "application_prod"    => bool,

          "droplet_sha1"        => String,
          "droplet_uri"         => String,

          "runtime_name"        => String,
          "runtime_info"        => dict(String, any),
          "framework_name"      => String,

          # TODO: use proper schema
          "limits"              => limits_schema,
          "environment"         => dict(String, String),
          "services"            => [service_schema],
          optional("flapping")  => bool,

          optional("debug")     => enum(nil, String),
          optional("console")   => enum(nil, bool),

          # private_instance_id is internal id that represents the instance,
          # which is generated by DEA itself. Currently, we broadcast it to
          # all routers. Routers use that as sticky session of the instance.
          "private_instance_id" => String,
        }
      end
    end

    # Define an accessor for every attribute with a schema
    self.schema.schemas.each do |key, _|
      define_method(key) do
        attributes[key]
      end
    end

    # Accessors for different types of host/container ports
    [nil, "debug", "console"].each do |type|
      ["host", "container"].each do |side|
        key = ["instance", type, side, "port"].compact.join("_")
        define_method(key) do
          attributes[key]
        end
      end
    end

    def self.define_state_methods(state)
      state_predicate = "#{state.to_s.downcase}?"
      define_method(state_predicate) do
        self.state == state
      end

      state_time = "state_#{state.to_s.downcase}_timestamp"
      define_method(state_time) do
        attributes[state_time]
      end
    end

    # Define predicate methods for querying state
    State.constants.each do |state|
      define_state_methods(State.const_get(state))
    end

    attr_reader :attributes
    attr_reader :start_timestamp
    attr_reader :used_memory_in_bytes
    attr_reader :used_disk_in_bytes
    attr_reader :computed_pcpu    # See `man ps`

    def initialize(bootstrap, attributes)
      super(bootstrap)

      @attributes = attributes.dup
      @attributes["application_uris"] ||= []

      # Generate unique ID
      @attributes["instance_id"] ||= VCAP.secure_uuid

      # Contatenate 2 UUIDs to genreate a 32 chars long private_instance_id
      @attributes["private_instance_id"] ||= VCAP.secure_uuid + VCAP.secure_uuid

      self.state = State::BORN

      # Assume non-production app when not specified
      @attributes["application_prod"] ||= false

      @used_memory_in_bytes  = 0
      @used_disk_in_bytes    = 0
      @computed_pcpu         = 0
      @cpu_samples           = []
    end

    def setup
      setup_stat_collector
      setup_link
      setup_crash_handler
    end

    # TODO: Fill in once start is hooked up
    def flapping?
      false
    end

    def runtime
      bootstrap.runtime(self.runtime_name, self.runtime_info)
    end

    def memory_limit_in_bytes
      # Adds a little bit of headroom (inherited from DEA v1)
      ((limits["mem"].to_i * 1024 * 9) / 8) * 1024
    end

    def disk_limit_in_bytes
      limits["disk"].to_i * 1024 * 1024
    end

    def file_descriptor_limit
      limits["fds"].to_i
    end

    def production_app?
      attributes["application_prod"]
    end

    def instance_path_available?
      state == State::RUNNING || state == State::CRASHED
    end

    def instance_path
      attributes["instance_path"] ||=
        begin
          if !instance_path_available? || attributes["warden_container_path"].nil?
            raise "Instance path unavailable"
          end

          File.expand_path(container_relative_path(attributes["warden_container_path"]))
        end
    end

    def paths_to_bind
      [droplet.droplet_dirname, runtime.dirname]
    end

    def validate
      self.class.schema.validate(@attributes)

      # Check if the runtime is available
      if runtime.nil?
        error = RuntimeNotFoundError.new(self.runtime_name)
        logger.warn(error.message, error.data)
        raise error
      end
    end

    def state
      attributes["state"]
    end

    def state=(state)
      transition = Transition.new(attributes["state"], state)

      attributes["state"] = state
      attributes["state_timestamp"] = Time.now.to_f

      state_time = "state_#{state.to_s.downcase}_timestamp"
      attributes[state_time] = Time.now.to_f

      emit(transition)
    end

    def state_timestamp
      attributes["state_timestamp"]
    end

    def droplet
      bootstrap.droplet_registry[droplet_sha1]
    end

    def application_uris=(uris)
      attributes["application_uris"] = uris
      nil
    end

    def to_s
      "Instance(id=%s, idx=%s, app_id=%s)" % [instance_id.slice(0, 4),
                                             instance_index, application_id]
    end

    def promise_state(from, to = nil)
      promise_state = Promise.new do
        if !Array(from).include?(state)
          promise_state.fail(TransitionError.new(state, to))
        else
          if to
            self.state = to
          end

          promise_state.deliver
        end
      end
    end

    def promise_droplet_download
      promise_droplet_download = Promise.new do
        droplet.download(droplet_uri) do |error|
          if error
            promise_droplet_download.fail(error)
          else
            promise_droplet_download.deliver
          end
        end
      end
    end

    def promise_setup_network
      Promise.new do |p|
        net_in = lambda do
          request = ::Warden::Protocol::NetInRequest.new
          request.handle = @attributes["warden_handle"]
          promise_warden_call(:app, request).resolve
        end

        if !attributes["application_uris"].empty?
          response = net_in.call
          attributes["instance_host_port"]      = response.host_port
          attributes["instance_container_port"] = response.container_port
        end

        if attributes["debug"]
          response = net_in.call
          attributes["instance_debug_host_port"]      = response.host_port
          attributes["instance_debug_container_port"] = response.container_port
        end

        if attributes["console"]
          response = net_in.call
          attributes["instance_console_host_port"]      = response.host_port
          attributes["instance_console_container_port"] = response.container_port
        end

        p.deliver
      end
    end

    def promise_limit_disk
      Promise.new do |p|
        request = ::Warden::Protocol::LimitDiskRequest.new
        request.handle = @attributes["warden_handle"]
        request.byte = disk_limit_in_bytes
        promise_warden_call(:app, request).resolve

        p.deliver
      end
    end

    def promise_limit_memory
      Promise.new do |p|
        request = ::Warden::Protocol::LimitMemoryRequest.new
        request.handle = @attributes["warden_handle"]
        request.limit_in_bytes = memory_limit_in_bytes
        promise_warden_call(:app, request).resolve

        p.deliver
      end
    end

    def promise_setup_environment
      Promise.new do |p|
        script = "mkdir /app; chown vcap:vcap /app; usermod -d /app vcap"
        promise_warden_run(:app, script, true).resolve

        p.deliver
      end
    end

    def promise_extract_droplet
      Promise.new do |p|
        script = "tar zxf #{droplet.droplet_path}"

        promise_warden_run(:app, script).resolve

        p.deliver
      end
    end

    def promise_prepare_start_script
      Promise.new do |p|
        script = "sed -i 's@%VCAP_LOCAL_RUNTIME%@#{runtime.executable}@g' startup"

        promise_warden_run(:app, script).resolve

        p.deliver
      end
    end

    def promise_start
      Promise.new do |p|
        script = []

        script << "umask 077"

        env = Env.new(self)
        env.env.each do |(key, value)|
          script << "export %s=%s" % [key, value]
        end

        startup = "./startup"

        # Pass port to `startup` if we have one
        if self.instance_host_port
          startup << " -p %d" % self.instance_host_port
        end

        script << startup
        script << "exit"

        request = ::Warden::Protocol::SpawnRequest.new
        request.handle = attributes["warden_handle"]
        request.script = script.join("\n")

        request.rlimits = ::Warden::Protocol::ResourceLimits.new
        request.rlimits.nofile = self.file_descriptor_limit
        request.rlimits.nproc = 512

        response = promise_warden_call(:app, request).resolve

        attributes["warden_job_id"] = response.job_id

        p.deliver
      end
    end

    def promise_container_info
      Promise.new do |p|
        handle = @attributes["warden_handle"]
        request = ::Warden::Protocol::InfoRequest.new(:handle => handle)

        response = promise_warden_call(:info, request).resolve
        @attributes["warden_container_path"] = response.container_path

        p.deliver(response)
      end
    end

    def start(&callback)
      p = Promise.new do
        logger.info("Starting instance")

        promise_state(State::BORN, State::STARTING).resolve

        promise_droplet = Promise.new do |p|
          if !droplet.droplet_exist?
            logger.info("Starting droplet download")
            promise_droplet_download.resolve
          else
            logger.info("Skipping droplet download")
          end

          p.deliver
        end

        promise_container = Promise.new do |p|
          promise_create_container.resolve
          promise_setup_network.resolve
          promise_limit_disk.resolve
          promise_limit_memory.resolve
          promise_setup_environment.resolve

          p.deliver
        end

        # Concurrently download droplet and setup container
        [promise_droplet, promise_container].each(&:run).each(&:resolve)

        promise_setup_network.resolve

        promise_extract_droplet.resolve

        promise_prepare_start_script.resolve

        promise_start.resolve

        on(Transition.new(:starting, :crashed)) do
          cancel_health_check
        end

        # Fire off link so that the health check can be cancelled when the
        # instance crashes before the health check completes.
        link

        if promise_health_check.resolve
          logger.info("Instance healthy")
          promise_state(State::STARTING, State::RUNNING).resolve
        else
          logger.warn("Instance unhealthy")
          p.fail("Instance unhealthy")
        end

        p.deliver
      end

      resolve(p, "start instance") do |error, _|
        if error
          # An error occured while starting, mark as crashed
          self.state = State::CRASHED
        end

        callback.call(error) unless callback.nil?
      end
    end

    def promise_stop
      Promise.new do |p|
        request = ::Warden::Protocol::StopRequest.new
        request.handle = attributes["warden_handle"]
        response = promise_warden_call(:app, request).resolve

        p.deliver
      end
    end

    def stop(&callback)
      p = Promise.new do
        logger.info("Stopping instance")

        promise_state(State::RUNNING, State::STOPPING).resolve

        promise_stop.resolve

        promise_state(State::STOPPING, State::STOPPED).resolve

        p.deliver
      end

      resolve(p, "stop instance") do |error, _|
        callback.call(error) unless callback.nil?
      end
    end

    def promise_copy_out
      Promise.new do |p|
        new_instance_path = File.join(bootstrap.config.crashes_path, instance_id)
        new_instance_path = File.expand_path(new_instance_path)
<<<<<<< HEAD
        copy_out_request("/app", new_instance_path)
=======
        FileUtils.mkdir_p(new_instance_path)

        request = ::Warden::Protocol::CopyOutRequest.new
        request.handle = attributes["warden_handle"]
        request.src_path = "/app/"
        request.dst_path = new_instance_path
        request.owner = Process.uid.to_s

        begin
          promise_warden_call_with_retry(:app, request).resolve
        rescue ::EM::Warden::Client::Error => error
          logger.warn("Error copying files out of container: #{error.message}")
        end
>>>>>>> 61f9a76e

        attributes["instance_path"] = new_instance_path

        p.deliver
      end
    end

    def setup_crash_handler
      # Resuming to crashed state
      on(Transition.new(:resuming, :crashed)) do
        crash_handler
      end

      # On crash
      on(Transition.new(:starting, :crashed)) do
        crash_handler
      end

      # On crash
      on(Transition.new(:running, :crashed)) do
        crash_handler
      end
    end

    def promise_crash_handler
      Promise.new do |p|
        if attributes["warden_handle"]
          promise_copy_out.resolve
          promise_destroy.resolve

          close_warden_connections
        end

        p.deliver
      end
    end

    def crash_handler(&callback)
      Promise.resolve(promise_crash_handler) do |error, _|
        if error
          logger.warn("Error running crash handler: #{error}")
          logger.log_exception(error)
        end

        callback.call(error) unless callback.nil?
      end
    end

    def setup_stat_collector
      on(Transition.new(:resuming, :running)) do
        start_stat_collector
      end

      on(Transition.new(:starting, :running)) do
        start_stat_collector
      end

      on(Transition.new(:running, :stopping)) do
        stop_stat_collector
      end

      on(Transition.new(:running, :crashed)) do
        stop_stat_collector
      end
    end

    def start_stat_collector
      @run_stat_collector = true

      run_stat_collector
    end

    def stop_stat_collector
      @run_stat_collector = false

      if @run_stat_collector_timer
        @run_stat_collector_timer.cancel
        @run_stat_collector_timer = nil
      end
    end

    def stat_collection_interval_secs
      STAT_COLLECTION_INTERVAL_SECS
    end

    def run_stat_collector
      Promise.resolve(promise_collect_stats) do
        if @run_stat_collector
          @run_stat_collector_timer =
            ::EM::Timer.new(stat_collection_interval_secs) do
              run_stat_collector
            end
        end
      end
    end

    def promise_collect_stats
      Promise.new do |p|
        begin
          info_resp = promise_container_info.resolve
        rescue => error
          logger.error("Failed getting container info: #{error}")
          raise
        end

        @used_memory_in_bytes = info_resp.memory_stat.rss * 1024

        @used_disk_in_bytes = info_resp.disk_stat.bytes_used

        now = Time.now

        @cpu_samples << {
          :timestamp_ns => now.to_i * 1_000_000_000 + now.nsec,
          :ns_used      => info_resp.cpu_stat.usage,
        }

        @cpu_samples.unshift if @cpu_samples.size > 2

        if @cpu_samples.size == 2
          used = @cpu_samples[1][:ns_used] - @cpu_samples[0][:ns_used]
          elapsed = @cpu_samples[1][:timestamp_ns] - @cpu_samples[0][:timestamp_ns]

          if elapsed > 0
            @computed_pcpu = used.to_f / elapsed
          end
        end

        p.deliver
      end
    end

    def setup_link
      # Resuming to running state
      on(Transition.new(:resuming, :running)) do
        link
      end
    end

    def promise_link
      Promise.new do |p|
        request = ::Warden::Protocol::LinkRequest.new
        request.handle = attributes["warden_handle"]
        request.job_id = attributes["warden_job_id"]
        response = promise_warden_call_with_retry(:link, request).resolve

        logger.info("Linking completed with exit status: %d" % response.exit_status)

        p.deliver(response)
      end
    end

    def link(&callback)
      Promise.resolve(promise_link) do |error, _|
        case self.state
        when State::STARTING
          self.state = State::CRASHED
        when State::RUNNING
          uptime = Time.now - attributes["state_running_timestamp"]
          logger.info("Instance uptime: %.3fs" % uptime)

          self.state = State::CRASHED
        else
          # Linking likely completed because of stop
        end

        callback.call(error) unless callback.nil?
      end
    end

    def promise_read_instance_manifest(container_path)
      Promise.new do |p|
        if container_path.nil?
          p.deliver({})
          next
        end

        manifest_path = container_relative_path(container_path, "droplet.yaml")
        if !File.exist?(manifest_path)
          p.deliver({})
        else
          manifest = YAML.load_file(manifest_path)
          p.deliver(manifest)
        end
      end
    end

    def promise_port_open(port)
      Promise.new do |p|
        host = bootstrap.local_ip

        logger.debug("Health check for #{host}:#{port}")

        @health_check = Dea::HealthCheck::PortOpen.new(host, port) do |hc|
          hc.callback { p.deliver(true) }

          hc.errback  { p.deliver(false) }

          hc.timeout(60)
        end
      end
    end

    def promise_state_file_ready(path)
      Promise.new do |p|
        logger.debug("Health check for state file #{path}")

        @health_check = Dea::HealthCheck::StateFileReady.new(path) do |hc|
          hc.callback { p.deliver(true) }

          hc.errback { p.deliver(false) }

          if attributes["debug"] != "suspend"
            hc.timeout(60 * 5)
          end
        end
      end
    end

    def cancel_health_check
      if @health_check
        @health_check.fail
        @health_check = nil
      end
    end

    def promise_health_check
      Promise.new do |p|
        info = promise_container_info.resolve

        manifest = promise_read_instance_manifest(info.container_path).resolve

        if manifest["state_file"]
          manifest_path = container_relative_path(info.container_path, manifest["state_file"])
          p.deliver(promise_state_file_ready(manifest_path).resolve)
        elsif instance_host_port
          p.deliver(promise_port_open(instance_host_port).resolve)
        else
          p.deliver(true)
        end
      end
    end

    private

    def container_relative_path(root, *parts)
      # This can be removed once warden's wsh branch is merged to master
      if File.directory?(File.join(root, "rootfs"))
        return File.join(root, "rootfs", "app", *parts)
      end

      # New path
      File.join(root, "tmp", "rootfs", "app", *parts)
    end

    def logger
      tags = {
        "instance_id"         => instance_id,
        "instance_index"      => instance_index,
        "application_id"      => application_id,
        "application_version" => application_version,
        "application_name"    => application_name,
      }

      @logger ||= self.class.logger.tag(tags)
    end
  end
end<|MERGE_RESOLUTION|>--- conflicted
+++ resolved
@@ -634,23 +634,7 @@
       Promise.new do |p|
         new_instance_path = File.join(bootstrap.config.crashes_path, instance_id)
         new_instance_path = File.expand_path(new_instance_path)
-<<<<<<< HEAD
-        copy_out_request("/app", new_instance_path)
-=======
-        FileUtils.mkdir_p(new_instance_path)
-
-        request = ::Warden::Protocol::CopyOutRequest.new
-        request.handle = attributes["warden_handle"]
-        request.src_path = "/app/"
-        request.dst_path = new_instance_path
-        request.owner = Process.uid.to_s
-
-        begin
-          promise_warden_call_with_retry(:app, request).resolve
-        rescue ::EM::Warden::Client::Error => error
-          logger.warn("Error copying files out of container: #{error.message}")
-        end
->>>>>>> 61f9a76e
+        copy_out_request("/app/", new_instance_path)
 
         attributes["instance_path"] = new_instance_path
 
