--- conflicted
+++ resolved
@@ -29,11 +29,7 @@
         :handle => @container.handle,
         :error => e, :backtrace => e.backtrace
     else
-<<<<<<< HEAD
-      @used_memory_in_bytes = info.memory_stat.rss
-=======
       @used_memory_in_bytes = compute_memory_usage(info.memory_stat)
->>>>>>> e5fd523a
       @used_disk_in_bytes = info.disk_stat.bytes_used if info.disk_stat
       compute_cpu_usage(info.cpu_stat.usage, now)
     end
