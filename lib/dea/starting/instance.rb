# coding: UTF-8

require 'membrane'
require 'steno'
require 'steno/core_ext'
require 'vcap/common'
require 'yaml'

require 'dea/env'
require 'dea/health_check/port_open'
require 'dea/health_check/state_file_ready'
require 'dea/promise'
require 'dea/stat_collector'
require 'dea/task'
require 'dea/utils/event_emitter'
require 'dea/starting/startup_script_generator'
require 'dea/user_facing_errors'

module Dea
  class Instance < Task
    include EventEmitter

    STAT_COLLECTION_INTERVAL_SECS = 10
    NPROC_LIMIT = 512

    class State
      BORN = 'BORN'
      STARTING = 'STARTING'
      RUNNING = 'RUNNING'
      STOPPING = 'STOPPING'
      STOPPED = 'STOPPED'
      CRASHED = 'CRASHED'
      DELETED = 'DELETED'
      RESUMING = 'RESUMING'
      EVACUATING = 'EVACUATING'

      def self.from_external(state)
        case state.upcase
          when 'BORN'
            BORN
          when 'STARTING'
            STARTING
          when 'RUNNING'
            RUNNING
          when 'STOPPING'
            STOPPING
          when 'STOPPED'
            STOPPED
          when 'CRASHED'
            CRASHED
          when 'DELETED'
            DELETED
          when 'RESUMING'
            RESUMING
          when 'EVACUATING'
            EVACUATING
          else
            raise "Unknown state: #{state}"
        end
      end

      def self.to_external(state)
        case state
          when Dea::Instance::State::BORN
            'BORN'
          when Dea::Instance::State::STARTING
            'STARTING'
          when Dea::Instance::State::RUNNING
            'RUNNING'
          when Dea::Instance::State::STOPPING
            'STOPPING'
          when Dea::Instance::State::STOPPED
            'STOPPED'
          when Dea::Instance::State::CRASHED
            'CRASHED'
          when Dea::Instance::State::DELETED
            'DELETED'
          when Dea::Instance::State::RESUMING
            'RESUMING'
          when Dea::Instance::State::EVACUATING
            'EVACUATING'
          else
            raise "Unknown state: #{state}"
        end
      end
    end

    class Transition < Struct.new(:from, :to)
      def initialize(*args)
        super(*args.map(&:to_s).map(&:downcase))
      end
    end

    class TransitionError < BaseError
      attr_reader :from
      attr_reader :to

      def initialize(from, to = nil)
        @from = from
        @to = to
      end

      def to_s
        parts = []
        parts << 'Cannot transition from %s' % [from.inspect]

        if to
          parts << 'to %s' % [to.inspect]
        end

        parts.join(' ')
      end
    end

    def self.translate_attributes(attributes)
      attributes = attributes.dup

      transfer_attr_with_existance_check(attributes, 'instance_index', 'index')
      transfer_attr_with_existance_check(attributes, 'application_version', 'version')
      transfer_attr_with_existance_check(attributes, 'application_name', 'name')
      transfer_attr_with_existance_check(attributes, 'application_uris', 'uris')

      attributes['application_id'] ||= attributes.delete('droplet').to_s if attributes['droplet']
      attributes['droplet_sha1'] ||= attributes.delete('sha1')
      attributes['droplet_uri'] ||= attributes.delete('executableUri')

      # Translate environment to dictionary (it is passed as Array with VAR=VAL)
      env = attributes.delete('env') || []
      attributes['environment'] ||= Hash[env.map do |e|
        pair = e.split('=', 2)
        pair[0] = pair[0].to_s
        pair[1] = pair[1].to_s
        pair
      end]

      attributes
    end

    def self.transfer_attr_with_existance_check(attr, new_key, old_key)
      attr[new_key] ||= attr.delete(old_key) if attr[old_key]
    end

    def self.limits_schema
      Membrane::SchemaParser.parse do
        {
          'mem' => Fixnum,
          'disk' => Fixnum,
          'fds' => Fixnum,
        }
      end
    end

    def self.service_schema
      Membrane::SchemaParser.parse do
        {
          'name' => String,
          'label' => String,
          'credentials' => any,

          # Deprecated fields
          optional('plan') => String,
          optional('vendor') => String,
          optional('version') => String,
          optional('type') => String,
          optional('plan_option') => enum(String, nil),
        }
      end
    end

    def self.schema
      limits_schema = self.limits_schema
      service_schema = self.service_schema

      Membrane::SchemaParser.parse do
        {
          # Static attributes (coming from cloud controller):
          'cc_partition' => String,

          'instance_id' => String,
          'instance_index' => Integer,

          'application_id' => String,
          'application_version' => String,
          'application_name' => String,
          'application_uris' => [String],

          'droplet_sha1' => enum(nil, String),
          'droplet_uri' => enum(nil, String),

          optional('start_command') => enum(nil, String),

          optional('warden_handle') => enum(nil, String),
          optional('instance_host_port') => Integer,
          optional('instance_container_port') => Integer,

          'limits' => limits_schema,

          'environment' => dict(String, String),
          'services' => [service_schema],

          # private_instance_id is internal id that represents the instance,
          # which is generated by DEA itself. Currently, we broadcast it to
          # all routers. Routers use that as sticky session of the instance.
          'private_instance_id' => String,
        }
      end
    end

    # Define an accessor for every attribute with a schema
    self.schema.schemas.each do |key, _|
      define_method(key) do
        attributes[key]
      end
    end

    def self.define_state_methods(state)
      state_predicate = "#{state.to_s.downcase}?"
      define_method(state_predicate) do
        self.state == state
      end

      state_time = "state_#{state.to_s.downcase}_timestamp"
      define_method(state_time) do
        attributes[state_time]
      end
    end

    # Define predicate methods for querying state
    State.constants.each do |state|
      define_state_methods(State.const_get(state))
    end

    attr_reader :bootstrap
    attr_reader :attributes
    attr_accessor :exit_status
    attr_accessor :exit_description

    def initialize(bootstrap, attributes)
      super(bootstrap.config)
      @bootstrap = bootstrap

      attributes = attributes.to_hash if attributes.is_a? StartMessage
      @raw_attributes = attributes.dup
      @attributes = Instance.translate_attributes(@raw_attributes)
      @attributes['application_uris'] ||= []

      # Generate unique ID
      @attributes['instance_id'] ||= VCAP.secure_uuid

      # Contatenate 2 UUIDs to genreate a 32 chars long private_instance_id
      @attributes['private_instance_id'] ||= VCAP.secure_uuid + VCAP.secure_uuid

      self.state = State::BORN

      @exit_status = -1
      @exit_description = ''

      logger.user_data[:attributes] = @attributes

      setup_container_from_snapshot
    end

    def setup
      setup_stat_collector
      setup_link
      setup_crash_handler
    end

    def memory_limit_in_bytes
      limits['mem'].to_i * 1024 * 1024
    end

    def disk_limit_in_bytes
      limits['disk'].to_i * 1024 * 1024
    end

    def file_descriptor_limit
      limits['fds'].to_i
    end

    def instance_path_available?
      state == State::RUNNING || state == State::CRASHED
    end

    def consuming_memory?
      case state
        when State::BORN, State::STARTING, State::RUNNING, State::STOPPING
          true
        else
          false
      end
    end

    def consuming_disk?
      case state
        when State::BORN, State::STARTING, State::RUNNING, State::STOPPING,
          State::CRASHED
          true
        else
          false
      end
    end

    def instance_path
      attributes['instance_path'] ||=
        begin
          raise 'Instance path unavailable' unless instance_path_available?
          raise 'Warden container path not present' if container.path.nil?

          File.expand_path(container_relative_path(container.path))
        end
    end

    def validate
      self.class.schema.validate(attributes)
    end

    def state
      attributes['state']
    end

    def state=(state)
      transition = Transition.new(attributes['state'], state)

      attributes['state'] = state
      attributes['state_timestamp'] = Time.now.to_f

      state_time = "state_#{state.to_s.downcase}_timestamp"
      attributes[state_time] = Time.now.to_f

      emit(transition)
    end

    def state_timestamp
      attributes['state_timestamp']
    end

    def droplet
      bootstrap.droplet_registry[droplet_sha1]
    end

    def application_uris=(uris)
      attributes['application_uris'] = uris
      nil
    end

    def application_version=(version)
      attributes['application_version'] = version
      nil
    end

    def change_instance_id!
      attributes['instance_id'] = VCAP.secure_uuid
    end

    def to_s
      'Instance(id=%s, idx=%s, app_id=%s)' % [instance_id.slice(0, 4), instance_index, application_id]
    end

    def promise_state(from, to = nil)
      Promise.new do |p|
        if !Array(from).include?(state)
          p.fail(TransitionError.new(state, to))
        else
          if to
            self.state = to
          end

          p.deliver
        end
      end
    end

    def promise_setup_environment
      Promise.new do |p|
        script = 'cd / && mkdir -p home/vcap/app && chown vcap:vcap home/vcap/app && ln -s home/vcap/app /app'
        container.run_script(:app, script, true)

        p.deliver
      end
    end

    def promise_extract_droplet
      Promise.new do |p|
        script = "cd /home/vcap/ && tar zxf #{droplet.droplet_path}"

        container.run_script(:app, script)

        p.deliver
      end
    end

    def promise_start
      Promise.new do |p|
        env = Env.new(StartMessage.new(@raw_attributes), self)

        if staged_info
          command = start_command || staged_info['start_command']

          unless command
            p.fail(MissingStartCommand.new)
            next
          end

          start_script =
            Dea::StartupScriptGenerator.new(
              command,
              env.exported_user_environment_variables,
              env.exported_system_environment_variables
            ).generate
        else
          start_script = env.exported_environment_variables + "./startup;\nexit"
        end

        response = container.spawn(start_script,
                                   container.resource_limits(self.file_descriptor_limit, NPROC_LIMIT))

        attributes['warden_job_id'] = response.job_id

        p.deliver
      end
    end

    def promise_exec_hook_script(key)
      Promise.new do |p|
        if bootstrap.config['hooks'] && bootstrap.config['hooks'][key]
          script_path = bootstrap.config['hooks'][key]
          if File.exist?(script_path)
            script = []
            script << 'umask 077'
            script << Env.new(StartMessage.new(@raw_attributes), self).exported_environment_variables
            script << File.read(script_path)
            script << 'exit'
            container.run_script(:app, script.join("\n"))
          else
            logger.warn('droplet.hook-script.missing', hook: key, script_path: script_path)
          end
        end
        p.deliver
      end
    end

    def start(&callback)
      p = Promise.new do
        logger.info 'droplet.starting'

        promise_state(State::BORN, State::STARTING).resolve

        # Concurrently download droplet and setup container
        [
          promise_droplet,
          promise_container
        ].each(&:run).each(&:resolve)

        [
          promise_extract_droplet,
          promise_exec_hook_script('before_start'),
          promise_start
        ].each(&:resolve)

        on(Transition.new(:starting, :crashed)) do
          cancel_health_check
        end

        # Fire off link so that the health check can be cancelled when the
        # instance crashes before the health check completes.
        link

        if promise_health_check.resolve
          promise_state(State::STARTING, State::RUNNING).resolve
          logger.info('droplet.healthy')
          promise_exec_hook_script('after_start').resolve
        else
          logger.warn('droplet.unhealthy')
          p.fail(HealthCheckFailed.new)
        end

        p.deliver
      end

      resolve_and_log(p, 'instance.start') do |error, _|
        if error
          # An error occured while starting, mark as crashed
          self.exit_description = determine_exit_description_from_error(error)
          self.state = State::CRASHED
        end

        callback.call(error) unless callback.nil?
      end
    end

    def promise_container
      Promise.new do |p|
        bind_mounts = [{'src_path' => droplet.droplet_dirname, 'dst_path' => droplet.droplet_dirname}]
        with_network = true
        container.create_container(
          bind_mounts + config['bind_mounts'],
          config['instance']['cpu_limit_shares'],
          disk_limit_in_bytes,
          memory_limit_in_bytes,
          with_network)

        attributes['warden_handle'] = container.handle

        promise_setup_environment.resolve
        p.deliver
      end
    end

    def instance_host_port
      container.network_ports['host_port']
    end

    def instance_container_port
      container.network_ports['container_port']
    end

    def promise_droplet
      Promise.new do |p|
        droplet.download(droplet_uri) do |error|
          if error
            logger.debug('droplet.download.failed',
                         duration: p.elapsed_time,
                         error: error,
                         backtrace: error.backtrace)

            p.fail(error)
          else
            logger.debug('droplet.download.succeeded',
                         duration: p.elapsed_time,
                         destination: droplet.droplet_path)

            p.deliver
          end
        end
      end
    end

    def stop(&callback)
      p = Promise.new do
        logger.info 'droplet.stopping'

        promise_exec_hook_script('before_stop').resolve

        promise_state([State::RUNNING, State::STARTING, State::EVACUATING], State::STOPPING).resolve

        promise_exec_hook_script('after_stop').resolve

        promise_stop.resolve

        promise_state(State::STOPPING, State::STOPPED).resolve

        p.deliver
      end

      resolve_and_log(p, 'instance.stop') do |error, _|
        callback.call(error) unless callback.nil?
      end
    end

    def promise_copy_out
      Promise.new do |p|
        new_instance_path = File.join(config.crashes_path, instance_id)
        new_instance_path = File.expand_path(new_instance_path)
        copy_out_request('/home/vcap/logs/', new_instance_path + '/logs')

        attributes['instance_path'] = new_instance_path

        p.deliver
      end
    end

    def setup_crash_handler
      # Resuming to crashed state
      on(Transition.new(:resuming, :crashed)) do
        crash_handler
      end

      # On crash
      on(Transition.new(:starting, :crashed)) do
        crash_handler
      end

      # On crash
      on(Transition.new(:running, :crashed)) do
        crash_handler
      end
    end

    def promise_crash_handler
      Promise.new do |p|
        if container.handle
          promise_copy_out.resolve
          promise_destroy.resolve

          container.close_all_connections
        end

        p.deliver
      end
    end

    def crash_handler(&callback)
      Promise.resolve(promise_crash_handler) do |error, _|
        if error
          logger.warn('droplet.crash-handler.error', error: error, backtrace: error.backtrace)
        end

        callback.call(error) unless callback.nil?
      end
    end

    def setup_stat_collector
      on(Transition.new(:resuming, :running)) do
        stat_collector.start
      end

      on(Transition.new(:starting, :running)) do
        stat_collector.start
      end

      on(Transition.new(:running, :stopping)) do
        stat_collector.stop
      end

      on(Transition.new(:running, :crashed)) do
        stat_collector.stop
      end
    end

    def setup_link
      # Resuming to running state
      on(Transition.new(:resuming, :running)) do
        link
      end
    end

    def promise_link
      Promise.new do |p|
        p.deliver(container.link(attributes['warden_job_id']))
      end
    end

    def link(&callback)
      Promise.resolve(promise_link) do |error, link_response|
        if error
          logger.warn('droplet.warden.link.failed', error: error, backtrace: error.backtrace)

          self.exit_status = -1
          self.exit_description = 'unknown'
        else
          description = determine_exit_description_from_link_response(link_response)

          logger.warn('droplet.warden.link.completed', exit_status: link_response.exit_status, exit_description: description)

          self.exit_status = link_response.exit_status
          self.exit_description = description
        end

        case self.state
          when State::STARTING
            self.state = State::CRASHED
          when State::RUNNING
            logger.info('droplet.instance.crashed', uptime: (Time.now - attributes['state_running_timestamp']))

            self.state = State::CRASHED
          else
            # Linking likely completed because of stop
        end

        callback.call(error) unless callback.nil?
      end
    end

    def promise_read_instance_manifest(container_path)
      Promise.new do |p|
        if container_path.nil?
          p.deliver({})
          next
        end

        manifest_path = container_relative_path(container_path, 'droplet.yaml')
        if File.exist?(manifest_path)
          manifest = YAML.load_file(manifest_path)
          p.deliver(manifest)
        else
          p.deliver({})
        end
      end
    end

    def promise_port_open(port)
      Promise.new do |p|
        host = bootstrap.local_ip

        logger.debug('droplet.healthcheck.port', host: host, port: port)

        @health_check = Dea::HealthCheck::PortOpen.new(host, port) do |hc|
          hc.callback { p.deliver(true) }

          hc.errback do
            Dea::Loggregator.emit(application_id, "Instance (index #{instance_index}) failed to start accepting connections")
            p.deliver(false)
          end

          hc.timeout(health_check_timeout)
        end
      end
    end

    def promise_state_file_ready(path)
      Promise.new do |p|
        logger.debug('droplet.healthcheck.file', path: path)

        @health_check = Dea::HealthCheck::StateFileReady.new(path) do |hc|
          hc.callback { p.deliver(true) }

          hc.errback { p.deliver(false) }

          hc.timeout(60 * 5)
        end
      end
    end

    def cancel_health_check
      if @health_check
        @health_check.fail
        @health_check = nil
      end
    end

    def promise_health_check
      Promise.new do |p|
        begin
          logger.debug('droplet.health-check.get-container-info')
          container.update_path_and_ip
          logger.debug('droplet.health-check.container-info-ok')
        rescue => e
          logger.error('droplet.health-check.container-info-failed', error: e, backtrace: e.backtrace)

          p.deliver(false)
        else
          manifest = promise_read_instance_manifest(container.path).resolve

          if manifest && manifest['state_file']
            manifest_path = container_relative_path(container.path, manifest['state_file'])
            p.deliver(promise_state_file_ready(manifest_path).resolve)
          elsif !application_uris.empty?
            p.deliver(promise_port_open(instance_container_port).resolve)
          else
            p.deliver(true)
          end
        end
      end
    end

    def attributes_and_stats
      @attributes.merge({
<<<<<<< HEAD
                          'used_memory_in_bytes' => used_memory_in_bytes,
                          'used_disk_in_bytes' => used_disk_in_bytes,
                          'computed_pcpu' => computed_pcpu
                        })
=======
          "used_memory_in_bytes" => used_memory_in_bytes,
          "used_disk_in_bytes" => used_disk_in_bytes,
          "computed_pcpu" => computed_pcpu
      })
>>>>>>> e5fd523a
    end

    def used_memory_in_bytes
      stat_collector.used_memory_in_bytes
    end

    def used_disk_in_bytes
      stat_collector.used_disk_in_bytes
    end

    def computed_pcpu
      stat_collector.computed_pcpu
    end

    def stat_collector
      @stat_collector ||= StatCollector.new(container)
    end

    def staged_info
      @staged_info ||= begin
        Dir.mktmpdir do |destination_dir|
          staging_file_name = 'staging_info.yml'
          copied_file_name = "#{destination_dir}/#{staging_file_name}"

          copy_out_request("/home/vcap/#{staging_file_name}", destination_dir)

          YAML.load_file(copied_file_name) if File.exists?(copied_file_name)
        end
      end
    end

    def snapshot_attributes
      {
        'cc_partition' => attributes['cc_partition'],

        'instance_id' => attributes['instance_id'],
        'instance_index' => attributes['instance_index'],
        'private_instance_id' => attributes['private_instance_id'],

        'warden_handle' => attributes['warden_handle'],
        'limits' => attributes['limits'],
        'health_check_timeout' => attributes['health_check_timeout'],

        'environment' => attributes['environment'],
        'services' => attributes['services'],

        'application_id' => attributes['application_id'],
        'application_version' => attributes['application_version'],
        'application_name' => attributes['application_name'],
        'application_uris' => attributes['application_uris'],

        'droplet_sha1' => attributes['droplet_sha1'],
        'droplet_uri' => attributes['droplet_uri'],

        'start_command' => attributes['start_command'],

        'state' => attributes['state'],

        'warden_job_id' => attributes['warden_job_id'],
        'warden_container_path' => container.path,
        'warden_host_ip' => container.host_ip,
        'instance_host_port' => container.network_ports['host_port'],
        'instance_container_port' => container.network_ports['container_port'],

        'syslog_drain_urls' => attributes['services'].map { |svc_hash| svc_hash['syslog_drain_url'] }.compact,

        'state_starting_timestamp' => attributes['state_starting_timestamp']
      }
    end

    private

    def setup_container_from_snapshot
      container.handle = @attributes['warden_handle']
      container.network_ports['host_port'] = @attributes['instance_host_port']
      container.network_ports['container_port'] = @attributes['instance_container_port']
    end

    def determine_exit_description_from_link_response(link_response)
      info = link_response.info
      return 'cannot be determined' unless info

      return info.events.first if info.events && info.events.first

      'app instance exited'
    end

    def determine_exit_description_from_error(error)
      case error
        when UserFacingError
          error.to_s
        else
          'failed to start'
      end
    end

    def container_relative_path(root, *parts)
      # This can be removed once warden's wsh branch is merged to master
      if File.directory?(File.join(root, 'rootfs'))
        return File.join(root, 'rootfs', 'home', 'vcap', *parts)
      end

      # New path
      File.join(root, 'tmp', 'rootfs', 'home', 'vcap', *parts)
    end

    def health_check_timeout
      app_specific_health_check_timeout || default_health_check_timeout
    end

    def app_specific_health_check_timeout
      attributes['health_check_timeout']
    end

    def default_health_check_timeout
      config['default_health_check_timeout']
    end

    def logger
      tags = {
        'instance_id' => instance_id,
        'instance_index' => instance_index,
        'application_id' => application_id,
        'application_version' => application_version,
        'application_name' => application_name,
      }

      @logger ||= self.class.logger.tag(tags)
    end
  end
end<|MERGE_RESOLUTION|>--- conflicted
+++ resolved
@@ -756,17 +756,10 @@
 
     def attributes_and_stats
       @attributes.merge({
-<<<<<<< HEAD
-                          'used_memory_in_bytes' => used_memory_in_bytes,
-                          'used_disk_in_bytes' => used_disk_in_bytes,
-                          'computed_pcpu' => computed_pcpu
-                        })
-=======
-          "used_memory_in_bytes" => used_memory_in_bytes,
-          "used_disk_in_bytes" => used_disk_in_bytes,
-          "computed_pcpu" => computed_pcpu
+          'used_memory_in_bytes' => used_memory_in_bytes,
+          'used_disk_in_bytes' => used_disk_in_bytes,
+          'computed_pcpu' => computed_pcpu
       })
->>>>>>> e5fd523a
     end
 
     def used_memory_in_bytes
