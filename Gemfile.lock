--- conflicted
+++ resolved
@@ -128,11 +128,7 @@
       chef (>= 0.10)
       highline
       thor (~> 0.15)
-<<<<<<< HEAD
-    loggregator_emitter (0.0.15.pre)
-=======
     loggregator_emitter (1.0.0)
->>>>>>> 97886824
       beefcake (~> 0.3.7)
     membrane (0.0.2)
     mime-types (1.23)
@@ -228,11 +224,7 @@
   foreman
   grape!
   librarian
-<<<<<<< HEAD
-  loggregator_emitter (~> 0.0.15.pre)
-=======
   loggregator_emitter (~> 1.0)
->>>>>>> 97886824
   nats
   net-ssh
   nokogiri (>= 1.4.4)
