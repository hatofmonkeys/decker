--- conflicted
+++ resolved
@@ -118,11 +118,7 @@
 
       before { collector.retrieve_stats(Time.now) }
 
-<<<<<<< HEAD
-      its(:used_memory_in_bytes) { should eq(2) }
-=======
       its(:used_memory_in_bytes) { should eq(300) }
->>>>>>> e5fd523a
       its(:used_disk_in_bytes) { should eq(42) }
       its(:computed_pcpu) { should eq(0) }
     end
