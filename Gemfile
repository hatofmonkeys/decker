--- conflicted
+++ resolved
@@ -23,11 +23,7 @@
 gem "nokogiri", ">= 1.4.4"
 gem "vmstat"
 
-<<<<<<< HEAD
-gem "loggregator_emitter", "~> 0.0.15.pre"
-=======
 gem "loggregator_emitter", "~> 1.0"
->>>>>>> 97886824
 
 gem "sys-filesystem"
 
